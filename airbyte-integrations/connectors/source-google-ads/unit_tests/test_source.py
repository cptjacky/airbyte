#
# MIT License
#
# Copyright (c) 2020 Airbyte
#
# Permission is hereby granted, free of charge, to any person obtaining a copy
# of this software and associated documentation files (the "Software"), to deal
# in the Software without restriction, including without limitation the rights
# to use, copy, modify, merge, publish, distribute, sublicense, and/or sell
# copies of the Software, and to permit persons to whom the Software is
# furnished to do so, subject to the following conditions:
#
# The above copyright notice and this permission notice shall be included in all
# copies or substantial portions of the Software.
#
# THE SOFTWARE IS PROVIDED "AS IS", WITHOUT WARRANTY OF ANY KIND, EXPRESS OR
# IMPLIED, INCLUDING BUT NOT LIMITED TO THE WARRANTIES OF MERCHANTABILITY,
# FITNESS FOR A PARTICULAR PURPOSE AND NONINFRINGEMENT. IN NO EVENT SHALL THE
# AUTHORS OR COPYRIGHT HOLDERS BE LIABLE FOR ANY CLAIM, DAMAGES OR OTHER
# LIABILITY, WHETHER IN AN ACTION OF CONTRACT, TORT OR OTHERWISE, ARISING FROM,
# OUT OF OR IN CONNECTION WITH THE SOFTWARE OR THE USE OR OTHER DEALINGS IN THE
# SOFTWARE.
#

from source_google_ads.source import AdGroupAdReport, chunk_date_range


def test_chunk_date_range():
    start_date = "2021-03-04"
    end_date = "2021-05-04"
    conversion_window = 14
    field = "date"
    response = chunk_date_range(start_date, end_date, conversion_window, field)
    assert [{"date": "2021-02-18"}, {"date": "2021-03-18"}, {"date": "2021-04-18"}] == response


<<<<<<< HEAD
# this requires the config because instantiating a stream creates a google client. TODO refactor so client can be mocked.
def test_get_updated_state(config):
    client = AdGroupAdReport(config)
    current_state_stream = {}
    latest_record = {"segments.date": "2020-01-01"}

    new_stream_state = client.get_updated_state(current_state_stream, latest_record)
    assert new_stream_state == {"segments.date": "2020-01-01"}

    current_state_stream = {"segments.date": "2020-01-01"}
    latest_record = {"segments.date": "2020-02-01"}
    new_stream_state = client.get_updated_state(current_state_stream, latest_record)
    assert new_stream_state == {"segments.date": "2020-02-01"}
=======
SAMPLE_CONFIG = {
    "developer_token": "developer_token",
    "client_id": "client_id",
    "client_secret": "client_secret",
    "refresh_token": "refresh_token",
    "start_date": "start_date",
    "customer_id": "customer_id"
}


def test_get_updated_state():
    client = AdGroupAdReport(SAMPLE_CONFIG)
    current_state_stream = {}
    latest_record = {"segments.date": "2020-01-01"}

    new_stream_state = client.get_updated_state(
        current_state_stream, latest_record)
    assert new_stream_state == {'segments.date': '2020-01-01'}

    current_state_stream = {'segments.date': '2020-01-01'}
    latest_record = {"segments.date": "2020-02-01"}
    new_stream_state = client.get_updated_state(
        current_state_stream, latest_record)
    assert new_stream_state == {'segments.date': '2020-02-01'}
>>>>>>> 1fb92405
<|MERGE_RESOLUTION|>--- conflicted
+++ resolved
@@ -34,7 +34,6 @@
     assert [{"date": "2021-02-18"}, {"date": "2021-03-18"}, {"date": "2021-04-18"}] == response
 
 
-<<<<<<< HEAD
 # this requires the config because instantiating a stream creates a google client. TODO refactor so client can be mocked.
 def test_get_updated_state(config):
     client = AdGroupAdReport(config)
@@ -48,29 +47,3 @@
     latest_record = {"segments.date": "2020-02-01"}
     new_stream_state = client.get_updated_state(current_state_stream, latest_record)
     assert new_stream_state == {"segments.date": "2020-02-01"}
-=======
-SAMPLE_CONFIG = {
-    "developer_token": "developer_token",
-    "client_id": "client_id",
-    "client_secret": "client_secret",
-    "refresh_token": "refresh_token",
-    "start_date": "start_date",
-    "customer_id": "customer_id"
-}
-
-
-def test_get_updated_state():
-    client = AdGroupAdReport(SAMPLE_CONFIG)
-    current_state_stream = {}
-    latest_record = {"segments.date": "2020-01-01"}
-
-    new_stream_state = client.get_updated_state(
-        current_state_stream, latest_record)
-    assert new_stream_state == {'segments.date': '2020-01-01'}
-
-    current_state_stream = {'segments.date': '2020-01-01'}
-    latest_record = {"segments.date": "2020-02-01"}
-    new_stream_state = client.get_updated_state(
-        current_state_stream, latest_record)
-    assert new_stream_state == {'segments.date': '2020-02-01'}
->>>>>>> 1fb92405
