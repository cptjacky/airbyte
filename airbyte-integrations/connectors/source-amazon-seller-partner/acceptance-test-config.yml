--- conflicted
+++ resolved
@@ -12,22 +12,8 @@
   discovery:
     - config_path: "secrets/config.json"
   basic_read:
-<<<<<<< HEAD
-   - config_path: "secrets/config.json"
-     configured_catalog_path: "integration_tests/configured_catalog_no_empty_streams.json"
-     empty_streams: []
-  incremental:
-   - config_path: "secrets/config.json"
-     configured_catalog_path: "integration_tests/configured_catalog_no_empty_streams.json"
-     future_state_path: "integration_tests/abnormal_state.json"
-     cursor_paths:
-       GET_FLAT_FILE_ALL_ORDERS_DATA_BY_ORDER_DATE_GENERAL: ["createdTime"]
-  full_refresh:
-   - config_path: "secrets/config.json"
-     configured_catalog_path: "integration_tests/configured_catalog_no_empty_streams.json"
-=======
     - config_path: "secrets/config.json"
-      configured_catalog_path: "integration_tests/configured_catalog_no_orders.json"
+      configured_catalog_path: "integration_tests/configured_catalog_no_empty_streams.json"
       empty_streams: []
 # TODO: uncomment when Orders (or any other incremental) stream is filled with data
 #  incremental:
@@ -39,5 +25,4 @@
 # TODO: uncomment when Orders (or any other) stream is filled with data. Records streams return different values each time
 #  full_refresh:
 #   - config_path: "secrets/config.json"
-#     configured_catalog_path: "integration_tests/configured_catalog.json"
->>>>>>> 2961a08c
+#     configured_catalog_path: "integration_tests/configured_catalog.json"