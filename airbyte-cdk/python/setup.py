--- conflicted
+++ resolved
@@ -71,11 +71,8 @@
         "pydantic~=1.6",
         "PyYAML~=5.4",
         "requests",
-<<<<<<< HEAD
         "vcrpy",
-=======
         "Deprecated~=1.2",
->>>>>>> 2b7c56e2
     ],
     python_requires=">=3.7.0",
     extras_require={"dev": ["MyPy~=0.812", "pytest", "pytest-cov", "pytest-mock", "requests-mock"]},
