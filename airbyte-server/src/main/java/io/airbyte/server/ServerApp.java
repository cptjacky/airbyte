/*
 * MIT License
 *
 * Copyright (c) 2020 Airbyte
 *
 * Permission is hereby granted, free of charge, to any person obtaining a copy
 * of this software and associated documentation files (the "Software"), to deal
 * in the Software without restriction, including without limitation the rights
 * to use, copy, modify, merge, publish, distribute, sublicense, and/or sell
 * copies of the Software, and to permit persons to whom the Software is
 * furnished to do so, subject to the following conditions:
 *
 * The above copyright notice and this permission notice shall be included in all
 * copies or substantial portions of the Software.
 *
 * THE SOFTWARE IS PROVIDED "AS IS", WITHOUT WARRANTY OF ANY KIND, EXPRESS OR
 * IMPLIED, INCLUDING BUT NOT LIMITED TO THE WARRANTIES OF MERCHANTABILITY,
 * FITNESS FOR A PARTICULAR PURPOSE AND NONINFRINGEMENT. IN NO EVENT SHALL THE
 * AUTHORS OR COPYRIGHT HOLDERS BE LIABLE FOR ANY CLAIM, DAMAGES OR OTHER
 * LIABILITY, WHETHER IN AN ACTION OF CONTRACT, TORT OR OTHERWISE, ARISING FROM,
 * OUT OF OR IN CONNECTION WITH THE SOFTWARE OR THE USE OR OTHER DEALINGS IN THE
 * SOFTWARE.
 */

package io.airbyte.server;

import io.airbyte.analytics.Deployment;
import io.airbyte.analytics.TrackingClientSingleton;
import io.airbyte.commons.resources.MoreResources;
import io.airbyte.commons.version.AirbyteVersion;
import io.airbyte.config.Configs;
import io.airbyte.config.Configs.WorkerEnvironment;
import io.airbyte.config.EnvConfigs;
import io.airbyte.config.StandardWorkspace;
import io.airbyte.config.helpers.LogClientSingleton;
import io.airbyte.config.persistence.ConfigRepository;
import io.airbyte.config.persistence.ConfigSeedProvider;
import io.airbyte.config.persistence.DatabaseConfigPersistence;
import io.airbyte.config.persistence.GoogleSecretsManagerConfigPersistence;
import io.airbyte.config.persistence.YamlSeedConfigPersistence;
import io.airbyte.db.Database;
import io.airbyte.db.instance.DatabaseMigrator;
import io.airbyte.db.instance.configs.ConfigsDatabaseInstance;
import io.airbyte.db.instance.configs.ConfigsDatabaseMigrator;
import io.airbyte.db.instance.jobs.JobsDatabaseInstance;
import io.airbyte.db.instance.jobs.JobsDatabaseMigrator;
import io.airbyte.scheduler.client.DefaultSchedulerJobClient;
import io.airbyte.scheduler.client.DefaultSynchronousSchedulerClient;
import io.airbyte.scheduler.client.SchedulerJobClient;
import io.airbyte.scheduler.client.SpecCachingSynchronousSchedulerClient;
import io.airbyte.scheduler.persistence.DefaultJobCreator;
import io.airbyte.scheduler.persistence.DefaultJobPersistence;
import io.airbyte.scheduler.persistence.JobPersistence;
import io.airbyte.scheduler.persistence.job_factory.OAuthConfigSupplier;
import io.airbyte.scheduler.persistence.job_tracker.JobTracker;
import io.airbyte.server.errors.InvalidInputExceptionMapper;
import io.airbyte.server.errors.InvalidJsonExceptionMapper;
import io.airbyte.server.errors.InvalidJsonInputExceptionMapper;
import io.airbyte.server.errors.KnownExceptionMapper;
import io.airbyte.server.errors.NotFoundExceptionMapper;
import io.airbyte.server.errors.UncaughtExceptionMapper;
import io.airbyte.server.version_mismatch.VersionMismatchServer;
import io.airbyte.validation.json.JsonValidationException;
import io.airbyte.workers.temporal.TemporalClient;
import io.airbyte.workers.temporal.TemporalUtils;
import io.temporal.serviceclient.WorkflowServiceStubs;
import java.io.IOException;
import java.util.Map;
import java.util.Optional;
import java.util.Set;
import java.util.UUID;
import org.eclipse.jetty.server.Server;
import org.eclipse.jetty.servlet.ServletContextHandler;
import org.eclipse.jetty.servlet.ServletHolder;
import org.glassfish.jersey.jackson.internal.jackson.jaxrs.json.JacksonJaxbJsonProvider;
import org.glassfish.jersey.server.ResourceConfig;
import org.glassfish.jersey.servlet.ServletContainer;
import org.slf4j.Logger;
import org.slf4j.LoggerFactory;
import org.slf4j.MDC;

public class ServerApp implements ServerRunnable {

  private static final Logger LOGGER = LoggerFactory.getLogger(ServerApp.class);
  private static final int PORT = 8001;
  /**
   * We can't support automatic migration for kube before this version because we had a bug in kube
   * which would cause airbyte db to erase state upon termination, as a result the automatic migration
   * wouldn't run
   */
  private static final AirbyteVersion KUBE_SUPPORT_FOR_AUTOMATIC_MIGRATION = new AirbyteVersion("0.26.5-alpha");
  private final String airbyteVersion;
  private final Set<Class<?>> customComponentClasses;
  private final Set<Object> customComponents;

  public ServerApp(final String airbyteVersion,
                   final Set<Class<?>> customComponentClasses,
                   final Set<Object> customComponents) {
    this.airbyteVersion = airbyteVersion;
    this.customComponentClasses = customComponentClasses;
    this.customComponents = customComponents;
  }

  @Override
  public void start() throws Exception {
    final Server server = new Server(PORT);

    final ServletContextHandler handler = new ServletContextHandler();

    final Map<String, String> mdc = MDC.getCopyOfContextMap();

    final ResourceConfig rc =
        new ResourceConfig()
            .register(new RequestLogger(mdc))
            .register(InvalidInputExceptionMapper.class)
            .register(InvalidJsonExceptionMapper.class)
            .register(InvalidJsonInputExceptionMapper.class)
            .register(KnownExceptionMapper.class)
            .register(UncaughtExceptionMapper.class)
            .register(NotFoundExceptionMapper.class)
            // needed so that the custom json exception mappers don't get overridden
            // https://stackoverflow.com/questions/35669774/jersey-custom-exception-mapper-for-invalid-json-string
            .register(JacksonJaxbJsonProvider.class);

    // inject custom server functionality
    customComponentClasses.forEach(rc::register);
    customComponents.forEach(rc::register);

    ServletHolder configServlet = new ServletHolder(new ServletContainer(rc));

    handler.addServlet(configServlet, "/api/*");

    server.setHandler(handler);

    server.start();
    final String banner = MoreResources.readResource("banner/banner.txt");
    LOGGER.info(banner + String.format("Version: %s\n", airbyteVersion));
    server.join();
  }

  private static void createDeploymentIfNoneExists(final JobPersistence jobPersistence) throws IOException {
    final Optional<UUID> deploymentOptional = jobPersistence.getDeployment();
    if (deploymentOptional.isPresent()) {
      LOGGER.info("running deployment: {}", deploymentOptional.get());
    } else {
      final UUID deploymentId = UUID.randomUUID();
      jobPersistence.setDeployment(deploymentId);
      LOGGER.info("created deployment: {}", deploymentId);
    }
  }

  private static void createWorkspaceIfNoneExists(final ConfigRepository configRepository) throws JsonValidationException, IOException {
    if (!configRepository.listStandardWorkspaces(true).isEmpty()) {
      LOGGER.info("workspace already exists for the deployment.");
      return;
    }

    final UUID workspaceId = UUID.randomUUID();
    final StandardWorkspace workspace = new StandardWorkspace()
        .withWorkspaceId(workspaceId)
        .withCustomerId(UUID.randomUUID())
        .withName(workspaceId.toString())
        .withSlug(workspaceId.toString())
        .withInitialSetupComplete(false)
        .withDisplaySetupWizard(true)
        .withTombstone(false);
    configRepository.writeStandardWorkspace(workspace);
    TrackingClientSingleton.get().identify(workspaceId);
  }

  public static ServerRunnable getServer(ServerFactory apiFactory) throws Exception {
    final Configs configs = new EnvConfigs();

    LogClientSingleton.setWorkspaceMdc(LogClientSingleton.getServerLogsRoot(configs));

    LOGGER.info("Creating config repository...");
    final Database configDatabase = new ConfigsDatabaseInstance(
        configs.getConfigDatabaseUser(),
        configs.getConfigDatabasePassword(),
        configs.getConfigDatabaseUrl())
            .getAndInitialize();
<<<<<<< HEAD

    final ConfigRepository configRepository =
        configs.getSecretStoreForConfigs().equalsIgnoreCase("gcp")
            ? new ConfigRepository(new DatabaseConfigPersistence(configDatabase).loadData(ConfigSeedProvider.get(configs)).withValidation(),
                new GoogleSecretsManagerConfigPersistence())
            : new ConfigRepository(new DatabaseConfigPersistence(configDatabase).loadData(ConfigSeedProvider.get(configs)).withValidation());
=======
    final DatabaseConfigPersistence configPersistence = new DatabaseConfigPersistence(configDatabase);
    configPersistence.loadData(ConfigSeedProvider.get(configs));
    final ConfigRepository configRepository = new ConfigRepository(configPersistence.withValidation());
>>>>>>> b53d826d

    LOGGER.info("Creating Scheduler persistence...");
    final Database jobDatabase = new JobsDatabaseInstance(
        configs.getDatabaseUser(),
        configs.getDatabasePassword(),
        configs.getDatabaseUrl())
            .getAndInitialize();
    final JobPersistence jobPersistence = new DefaultJobPersistence(jobDatabase);

    createDeploymentIfNoneExists(jobPersistence);

    // must happen after deployment id is set
    TrackingClientSingleton.initialize(
        configs.getTrackingStrategy(),
        new Deployment(configs.getDeploymentMode(), jobPersistence.getDeployment().orElseThrow(), configs.getWorkerEnvironment()),
        configs.getAirbyteRole(),
        configs.getAirbyteVersion(),
        configRepository);

    // must happen after the tracking client is initialized.
    // if no workspace exists, we create one so the user starts out with a place to add configuration.
    createWorkspaceIfNoneExists(configRepository);

    final String airbyteVersion = configs.getAirbyteVersion();
    if (jobPersistence.getVersion().isEmpty()) {
      LOGGER.info(String.format("Setting Database version to %s...", airbyteVersion));
      jobPersistence.setVersion(airbyteVersion);
    }

    Optional<String> airbyteDatabaseVersion = jobPersistence.getVersion();
    if (airbyteDatabaseVersion.isPresent() && isDatabaseVersionBehindAppVersion(airbyteVersion, airbyteDatabaseVersion.get())) {
      boolean isKubernetes = configs.getWorkerEnvironment() == WorkerEnvironment.KUBERNETES;
      boolean versionSupportsAutoMigrate =
          new AirbyteVersion(airbyteDatabaseVersion.get()).patchVersionCompareTo(KUBE_SUPPORT_FOR_AUTOMATIC_MIGRATION) >= 0;
      if (!isKubernetes || versionSupportsAutoMigrate) {
        runAutomaticMigration(configRepository, jobPersistence, airbyteVersion, airbyteDatabaseVersion.get());
        // After migration, upgrade the DB version
        airbyteDatabaseVersion = jobPersistence.getVersion();
      } else {
        LOGGER.info("Can not run automatic migration for Airbyte on KUBERNETES before version " + KUBE_SUPPORT_FOR_AUTOMATIC_MIGRATION.getVersion());
      }
    }

    runFlywayMigration(configs, configDatabase, jobDatabase);

    if (airbyteDatabaseVersion.isPresent() && AirbyteVersion.isCompatible(airbyteVersion, airbyteDatabaseVersion.get())) {
      LOGGER.info("Starting server...");

      final JobTracker jobTracker = new JobTracker(configRepository, jobPersistence);
      final WorkflowServiceStubs temporalService = TemporalUtils.createTemporalService(configs.getTemporalHost());
      final TemporalClient temporalClient = TemporalClient.production(configs.getTemporalHost(), configs.getWorkspaceRoot());
      final OAuthConfigSupplier oAuthConfigSupplier = new OAuthConfigSupplier(configRepository, false);
      final SchedulerJobClient schedulerJobClient = new DefaultSchedulerJobClient(jobPersistence, new DefaultJobCreator(jobPersistence));
      final DefaultSynchronousSchedulerClient syncSchedulerClient =
          new DefaultSynchronousSchedulerClient(temporalClient, jobTracker, oAuthConfigSupplier);
      final SpecCachingSynchronousSchedulerClient cachingSchedulerClient = new SpecCachingSynchronousSchedulerClient(syncSchedulerClient);

      return apiFactory.create(
          schedulerJobClient,
          cachingSchedulerClient,
          temporalService,
          configRepository,
          jobPersistence,
          configDatabase,
          jobDatabase,
          configs);
    } else {
      LOGGER.info("Start serving version mismatch errors. Automatic migration either failed or didn't run");
      return new VersionMismatchServer(airbyteVersion, airbyteDatabaseVersion.orElseThrow(), PORT);
    }
  }

  public static void main(String[] args) throws Exception {
    getServer(new ServerFactory.Api()).start();
  }

  /**
   * Ideally when automatic migration runs, we should make sure that we acquire a lock on database and
   * no other operation is allowed
   */
  private static void runAutomaticMigration(ConfigRepository configRepository,
                                            JobPersistence jobPersistence,
                                            String airbyteVersion,
                                            String airbyteDatabaseVersion) {
    LOGGER.info("Running Automatic Migration from version : " + airbyteDatabaseVersion + " to version : " + airbyteVersion);
    try (final RunMigration runMigration = new RunMigration(
        jobPersistence,
        configRepository,
        airbyteVersion,
        YamlSeedConfigPersistence.get())) {
      runMigration.run();
    } catch (Exception e) {
      LOGGER.error("Automatic Migration failed ", e);
    }
  }

  public static boolean isDatabaseVersionBehindAppVersion(String airbyteVersion, String airbyteDatabaseVersion) {
    boolean bothVersionsCompatible = AirbyteVersion.isCompatible(airbyteVersion, airbyteDatabaseVersion);
    if (bothVersionsCompatible) {
      return false;
    }

    AirbyteVersion serverVersion = new AirbyteVersion(airbyteVersion);
    AirbyteVersion databaseVersion = new AirbyteVersion(airbyteDatabaseVersion);

    if (databaseVersion.getMajorVersion().compareTo(serverVersion.getMajorVersion()) < 0) {
      return true;
    }

    return databaseVersion.getMinorVersion().compareTo(serverVersion.getMinorVersion()) < 0;
  }

  private static void runFlywayMigration(Configs configs, Database configDatabase, Database jobDatabase) {
    DatabaseMigrator configDbMigrator = new ConfigsDatabaseMigrator(configDatabase, ServerApp.class.getSimpleName());
    DatabaseMigrator jobDbMigrator = new JobsDatabaseMigrator(jobDatabase, ServerApp.class.getSimpleName());

    configDbMigrator.createBaseline();
    jobDbMigrator.createBaseline();

    if (configs.runDatabaseMigrationOnStartup()) {
      LOGGER.info("Migrating configs database");
      configDbMigrator.migrate();
      LOGGER.info("Migrating jobs database");
      jobDbMigrator.migrate();
    } else {
      LOGGER.info("Auto database migration is skipped");
    }
  }

}<|MERGE_RESOLUTION|>--- conflicted
+++ resolved
@@ -179,18 +179,14 @@
         configs.getConfigDatabasePassword(),
         configs.getConfigDatabaseUrl())
             .getAndInitialize();
-<<<<<<< HEAD
+    final DatabaseConfigPersistence configPersistence = new DatabaseConfigPersistence(configDatabase);
+    configPersistence.loadData(ConfigSeedProvider.get(configs));
 
     final ConfigRepository configRepository =
         configs.getSecretStoreForConfigs().equalsIgnoreCase("gcp")
-            ? new ConfigRepository(new DatabaseConfigPersistence(configDatabase).loadData(ConfigSeedProvider.get(configs)).withValidation(),
+            ? new ConfigRepository(new DatabaseConfigPersistence(configDatabase).withValidation(),
                 new GoogleSecretsManagerConfigPersistence())
-            : new ConfigRepository(new DatabaseConfigPersistence(configDatabase).loadData(ConfigSeedProvider.get(configs)).withValidation());
-=======
-    final DatabaseConfigPersistence configPersistence = new DatabaseConfigPersistence(configDatabase);
-    configPersistence.loadData(ConfigSeedProvider.get(configs));
-    final ConfigRepository configRepository = new ConfigRepository(configPersistence.withValidation());
->>>>>>> b53d826d
+            : new ConfigRepository(new DatabaseConfigPersistence(configDatabase).withValidation());
 
     LOGGER.info("Creating Scheduler persistence...");
     final Database jobDatabase = new JobsDatabaseInstance(
